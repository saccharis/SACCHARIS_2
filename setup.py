from setuptools import setup
# import yaml
# with open('conda-recipe/meta.yaml', 'r') as file:
#     meta_yaml_data = yaml.safe_load(file)

# todo: match all relevant data labels to the standard metadata format
#  https://packaging.python.org/en/latest/specifications/core-metadata/

setup(name='saccharis',
      # We will follow a major.minor.patch.dev semantic versioning structure, where the major release corresponds to
      # major publications.
      # See https://peps.python.org/pep-0440/ for info on what versioning conventions python packages typically follow.
      # Version num info:
      #     -   First digit is a publication release related to a specific academic paper. This will be Saccharis 2 at
      #         the time of writing.
      #     -   Second digit is major public releases which contain major new features, breaking changes that may affect
      #         scripts calling SACCHARIS, etc.
      #     -   Third digit is minor release number for public bugfix or minor feature releases which do not change the
      #         public interface. Any release incrementing the third digit should be fully backwards compatible with
      #         previous releases with the same first and second digits.
      #     -   Fourth digit comes after "dev" and is an internal revision number for testing of new
      #         releases.
      # EXAMPLES:
      # - The third internal version for testing leading up to the first public release could be "2.0.0.dev3"
      # - first public release might be "2.0.0"
      # - First bugfix to public release might be "2.0.1"
      # - The first public release after 2.0.* that breaks anything reliant on 2.0.* will be 2.1.0

<<<<<<< HEAD
      version="2.0.1.dev22",
      build=0,
=======
      version="2.0.1.dev21",
      build=3,
>>>>>>> cbc65c11
      # version=meta_yaml_data["package"]["version"],
      # build=meta_yaml_data["build"]["number"],
      description='Bioinformatics tool for automated CAZyme phylogeny construction',
      long_description="This is SACCHARIS 2, a bioinformatics tool for using phylogenetic inference to infer CAZyme "
                       "functionality in genetic sequences.",
      author='Alexander Fraser',
      author_email='alexander.fraser@alumni.ubc.ca',
      url='https://github.com/saccharis/SACCHARIS_2',
      classifiers=[
          # Uncomment the release status below which best describes the state of this release.
          # 'Development Status :: 3 - Alpha',
          'Development Status :: 4 - Beta',
          # 'Development Status :: 5 - Stable',
          'Environment :: Console',
          'Intended Audience :: Science/Research',
          'Operating System :: POSIX :: Linux',
          'Programming Language :: Python :: 3',
          'Topic :: Scientific/Engineering :: Bio-Informatics',
          'License :: OSI Approved :: GNU General Public License v3 (GPLv3)'
      ],
      include_package_data=True,
      entry_points={
          "console_scripts": [
              "saccharis = saccharis.CLI:cli_main",
              "saccharis.make_family_files = saccharis.utils.FamilyCategories:cli_main",
              "saccharis.add_family_category = saccharis.utils.FamilyCategories:cli_append_user_family",
              "saccharis.rename_user_file = saccharis.utils.UserFastaRename:cli_main",
              "saccharis.prune_seqs = saccharis.ExtractAndPruneCAZymes:cli_prune_seqs",
              "saccharis.screen_cazome = saccharis.ScreenUserFile:cli_cazome",
              "saccharis.show_family_categories = saccharis.utils.FamilyCategories:cli_show_categories",
              "saccharis-gui = saccharis.gui.PipelineGUI:main",
              "saccharis.config = saccharis.utils.AdvancedConfig:cli_config",
              "saccharis.update_db = saccharis.utils.DatabaseDownload:cli_update_hmms"
            ]
      },
      package_data={
          # If any package or subpackage contains *.txt or *.yaml files, include
          # them:
          "": ["*.png", "*.yaml"],
          # # Include any *.msg files found in the "hello" package (but not in its
          # # subpackages):
          # "hello": ["*.msg"],
          # # Include any *.csv files found in the "hello.utils" package:
          # "hello.utils": ["*.csv"],
          # # Include any *.dat files found in the "data" subdirectory of the
          # # "mypkg" package:
          "saccharis": ["data/*"],
      },
      license='GPL v3',
      install_requires=[
          'beautifulsoup4',
          'biopython',
          'dbcan',
          'lxml',
          'ncbi-datasets-pylib',
          'python-dotenv',
          'requests',
          'setuptools',
          'psutil',
          'pyqt5',
          'PyQt5-sip',
      ],
      python_requires='>=3.11',
      zip_safe=False
      )<|MERGE_RESOLUTION|>--- conflicted
+++ resolved
@@ -26,13 +26,8 @@
       # - First bugfix to public release might be "2.0.1"
       # - The first public release after 2.0.* that breaks anything reliant on 2.0.* will be 2.1.0
 
-<<<<<<< HEAD
       version="2.0.1.dev22",
       build=0,
-=======
-      version="2.0.1.dev21",
-      build=3,
->>>>>>> cbc65c11
       # version=meta_yaml_data["package"]["version"],
       # build=meta_yaml_data["build"]["number"],
       description='Bioinformatics tool for automated CAZyme phylogeny construction',
