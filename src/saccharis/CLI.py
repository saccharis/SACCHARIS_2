--- conflicted
+++ resolved
@@ -8,7 +8,6 @@
 import math
 import os
 import sys
-<<<<<<< HEAD
 from importlib.metadata import version
 from typing import List
 
@@ -16,10 +15,6 @@
 
 from saccharis.NCBIQueries import download_proteins_from_genomes
 from saccharis.CazyScrape import Mode, Domain
-=======
-
-from saccharis.Cazy_Scrape import Mode, Domain
->>>>>>> cbc65c11
 from saccharis.ChooseAAModel import TreeBuilder
 from saccharis.ParseUserSequences import merge_data_sources
 from saccharis.utils.FastaHelpers import parse_multiple_fasta
@@ -209,6 +204,8 @@
     if not os.path.isdir(output_path):
         os.mkdir(output_path)
 
+    # OLD WAY (dev21) OF MANAGING SEQFILE DATA
+    # TODO: DELETE ONCE SEQ DOWNLOAD FIXED
     # # user_path = os.path.abspath(args.seqfile) if args.seqfile else None
     # if args.seqfile is None:
     #     user_path = None
@@ -229,6 +226,9 @@
         raise Exception("Error parsing user sequence file(s) from command line. This shouldn't happen, "
                         "please report as a bug through github.")
 
+    # instead of downloading seqs from NCBI here, do it in pipeline to be concordant
+    # with an API method of calling SACCHARIS
+    # TODO: get args form user and pass into pipeline call where download will occur
     if True:  # ncbi genes
         ncbi_genes = None
 
@@ -259,7 +259,7 @@
         try:
             fam_list = get_category_list(args.family_category)
         except UserError as error:
-            logger.error(error.msg)
+            logger.exception(error.msg)
             sys.exit(3)
 
         for fam in fam_list:
@@ -278,6 +278,7 @@
             print("Exiting...")
             sys.exit(3)
         try:
+            # todo: should this be an explore API call...?
             user_seqs, user_metadata, merged_file_path, _ = \
                 merge_data_sources(cazy_seqs=None, cazy_metadata=None, user_file_paths=user_fasta_paths,
                                    ncbi_genomes=ncbi_genomes, ncbi_genes=ncbi_genes,
