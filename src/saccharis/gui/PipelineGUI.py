--- conflicted
+++ resolved
@@ -297,19 +297,13 @@
             args.__setattr__("fasta_file", None)
             args.__setattr__("fasta_source_dict", None)
         else:
-<<<<<<< HEAD
-            # user_merged_file, user_merged_dict, user_seqs = concatenate_multiple_fasta(user_files, output_folder=args.output_path)
+            # user_merged_file, user_merged_dict, user_seqs = concatenate_multiple_fasta(user_files,
+            #                                                                            output_folder=args.output_path,
+            #                                                                            logger=logger)
             # args.__setattr__("fasta_file", user_merged_file)
             # args.__setattr__("fasta_source_dict", user_merged_dict)
             args.__setattr__("user_fasta_files", user_files)
             # todo: more refactoring to make gui work properly
-=======
-            user_merged_file, user_merged_dict, user_seqs = concatenate_multiple_fasta(user_files,
-                                                                                       output_folder=args.output_path,
-                                                                                       logger=logger)
-            args.__setattr__("fasta_file", user_merged_file)
-            args.__setattr__("fasta_source_dict", user_merged_dict)
->>>>>>> aadb13e5
 
         if self.fasttree_radiobutton.isChecked():
             args.__setattr__("tree_program", TreeBuilder.FASTTREE)
