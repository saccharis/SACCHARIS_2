###############################################################################
# Functions to download and parse FASTA data from NCBI for use in the SACCHARIS 2.0 pipeline.
# SACCHARIS 2.0 author: Alexander Fraser, https://github.com/AlexSCFraser
# License: GPL v3
###############################################################################
# Built in libraries
import io
import math
from logging import Logger, getLogger
import os
import re
import time
from zipfile import ZipFile
# Dependency imports
import Bio.SeqIO
from Bio import Entrez, SeqIO
from Bio.Entrez import efetch
from Bio.SeqRecord import SeqRecord
import requests
from bs4 import BeautifulSoup
from ncbi.datasets import GenomeApi, GeneApi

from saccharis.utils.FastaHelpers import parse_multiple_fasta
from saccharis.utils.Formatting import CazymeMetadataRecord
# Internal imports
from saccharis.utils.PipelineErrors import NCBIException, PipelineException

NCBI_DEFAULT_DELAY = 0.4  # this is a delay time for ncbi queries. Without it, results may be incomplete
# count ncbi exceptions, so we can terminate if too many failures occur. Too many failures probably means NCBI is down.
ncbi_exception_count = 0
NCBI_EXCEPTION_MAX_TRIES = 100


def valid_ncbi_genome_assembly_accession(string_to_check: str, verbose: bool = False):
    # The goal is to validate that the string matches some kind of genome accession identifier from NCBI. This page
    # describes several formats they can take, but this is incomplete because it doesn't provide detailed information on
    # the RefSeq identifiers. https://www.ncbi.nlm.nih.gov/genbank/acc_prefix/

    # RefSeq ids are supposed to be described here, but this is also incomplete because it doesn't include 3 letter
    # codes before the underscore.
    # https://www.ncbi.nlm.nih.gov/books/NBK21091/table/ch18.T.refseq_accession_numbers_and_mole/?report=objectonly/
    # A very common format for reference genomes is the assembly identifiers, described here:
    #   https://support.nlm.nih.gov/knowledgebase/article/KA-03451/en-us
    # Example
    #  [three-letter alphabetical prefix]_[9 digits][.][version number]
    #   Where the three letters are GCA or GCF for GenBank and RefSeq accessions respectively.
    #   e.g. GCA_018292165.1 or

    if string_to_check is None or string_to_check == "":
        return False

    if re.match(r"((GCA)|(GCF))_\w{9}\.\d+", string_to_check):
        return True

    if verbose:
        print(f"\"{string_to_check}\" is not a valid genbank gene/protein accession identifier. If this is in error "
              f"(i.e. this string is in fact a valid genbank accession for a SINGLE gene/protein), please report this "
              f"as a bug to the developer via the github page and/or email.")
    return False


def valid_genbank_gene(string_to_check: str, verbose: bool = False):
    if string_to_check is None or string_to_check == "":
        return False

    # This matches several standard genbank accession formats, e.g.
    #  Standard Accession formats:
    #  [one-letter alphabetical prefix][five digits][.][version number]
    #  [two-letter alphabetical prefix][six digits][.][version number]
    #  [three-letter alphabetical prefix][5 digits][.][version number]
    #  Reference:   https://support.nlm.nih.gov/knowledgebase/article/KA-03436/en-us

    #  Official documentation on what constitutes a valid accession seems out of date. I expect there may be longer
    #  alphabet character prefixes in the future(e.g. 4+ letters), so I just catch all alphanumeric characters with
    #  the regex.

    #  I also catch an additional accession format for non-redundant sequences, again loosely matching the correct
    #  number of alphanumeric characters only since the format may change in the future:
    #  [two letter alphabetical prefix][_][9 digits][.][version number]
    #  Example: WP_010248927.1
    #  Reference:   https://www.ncbi.nlm.nih.gov/refseq/about/nonredundantproteins/

    #  Note that this function does NOT return true for the expanded format, used for Whole Genome Shotgun (WGS),
    #  Transcriptome Shotgun Assembly (TSA), and Targeted Locus Study (TLS) sequencing projects. Those use a six-letter
    #  Project Code prefix and a two-digit Assembly-Version number followed by 7, 8, or 9 digits
    #  (for example, AAAAAA020000001).
    #  https://www.nlm.nih.gov/pubs/techbull/so18/brief/so18_genbank_expanded_accession_formats.html

    # Here is yet another page describing various accession formats: https://www.ncbi.nlm.nih.gov/genbank/acc_prefix/

    if re.match(r"\w{8}|\w{6}|\w{12}\.\d+", string_to_check):
        return True

    if verbose:
        print(f"\"{string_to_check}\" is not a valid genbank gene/protein accession identifier. If this is in error "
              f"(i.e. this string is in fact a valid genbank accession for a SINGLE gene/protein), please report this "
              f"as a bug to the developer via the github page and/or email.")
    return False


def download_proteins_from_genomes(genome_list: list[str] | str, out_dir: str = None, logger: Logger = getLogger(),
                                   fresh: bool = False) -> (list[SeqRecord], dict[str:CazymeMetadataRecord]):
    if len(genome_list) == 0:
        print("Please provide at least one genome-id")
        return None, None

    if type(genome_list) == str:
        genome_list = [genome_list]
    seqs = []
    metadata_dict = {}
    api = GenomeApi()
    if out_dir:
        if not fresh:
            # todo: check for local seqs to load from each genome  instead of downloading from NCBI, if fresh == false
            pass
        outpath = os.path.join(out_dir, "ncbi_dataset.zip")
        handle = api.download_assembly_package(genome_list, include_annotation_type=["PROT_FASTA"], filename=outpath)
    else:
        handle = api.download_assembly_package(genome_list, include_annotation_type=["PROT_FASTA"])
    try:
        with ZipFile(handle) as myzip:
            for genome_id in genome_list:
                with io.TextIOWrapper(myzip.open(f"ncbi_dataset/data/{genome_id}/protein.faa"), encoding="utf-8") as myfile:
                    # genome_seqs = list(Bio.SeqIO.parse(myfile, "fasta"))
                    genome_seqs, genome_metadata, _ = parse_multiple_fasta([myfile],
                                                                           source_override=f"NCBI Genome {genome_id}")
                    # source_dict |= dict.fromkeys(map(lambda seq: seq.id, genome_seqs), f"NCBI Genome: {genome_id}")
                    # todo: save seqs locally for later if out_dir is given
                    seqs += genome_seqs
                    metadata_dict |= genome_metadata
    except Exception as e:
        if logger:
            msg = "Problem reading genome zip file downloaded from NCBI."
            logger.error(e.__traceback__)
            logger.error(msg)
            raise PipelineException(msg) from e
    finally:
        handle.close()
        os.remove(handle.name)

    return seqs, metadata_dict


def download_from_genes(gene_list: list[str], seq_type: str, out_dir: str = None, logger: Logger = getLogger(),
                            fresh: bool = False) -> (list[SeqRecord], dict[str:CazymeMetadataRecord]):
    if len(gene_list) == 0:
        print("Please provide at least one gene-id")
        return None, None

    seqs = []
    metadata_dict = {}
    api = GeneApi()
    if seq_type.lower() == "dna" or seq_type.lower() == "fna":
        annot_type = ["FASTA_GENE", "FASTA_CDS"]
        filename = "something.idk"
    elif seq_type.lower().startswith("prot") or seq_type.lower().startswith("faa"):
        annot_type = ["FASTA_PROTEIN"]
        filename = "protein.faa"
    else:
        raise NCBIException("Invalid sequence type, seq_type should be 'dna', 'fna', 'protein', or 'faa'")
    if out_dir:
        if not fresh:
            # todo: check for local seqs to load from each genome instead of downloading from NCBI, if fresh == false
            pass
        outpath = os.path.join(out_dir, "ncbi_dataset.zip")
        handle = api.download_gene_package(gene_list, include_annotation_type=annot_type, filename=outpath)
    else:
        handle = api.download_gene_package(gene_list, include_annotation_type=annot_type)
    try:
        with ZipFile(handle) as myzip:
            for gene_id in gene_list:
                with io.TextIOWrapper(myzip.open(f"ncbi_dataset/data/{gene_id}/{filename}"), encoding="utf-8") as myfile:
                    # gene_seqs = list(Bio.SeqIO.parse(myfile, "fasta"))
                    gene_seqs, gene_metadata, _ = parse_multiple_fasta([myfile], source_override=f"NCBI Gene")
                    # source_dict |= dict.fromkeys(map(lambda seq: seq.id, gene_seqs), f"NCBI Gene")
                    # todo: save seqs locally for later if out_dir is given
                    seqs += gene_seqs
                    metadata_dict |= gene_metadata
    except Exception as e:
        if logger:
            msg = "Problem reading gene zip file downloaded from NCBI."
            logger.error(e.__traceback__)
            logger.error(msg)
            raise NCBIException(msg) from e
    finally:
        handle.close()
        os.remove(handle.name)

    return seqs, metadata_dict


def format_list(accession_list):
    genbank_list = ""
    for accession_id in accession_list:
        if accession_id is not None:
            genbank_list += (accession_id + ',')
    if len(genbank_list) > 0:
        genbank_list = genbank_list[0:-1]   # remove ',' at end
    return genbank_list


def ncbi_query_dna_from_protein_accessions(accessions: list[str]):
    nucleotide_to_accession = {}
    idlist = ', '.join(accessions)
    handle = efetch(db="protein", id=idlist, retmode="xml")
    records = Entrez.read(handle)
    dna_sources = []
    for record in records:
        feature_table = record["GBSeq_feature-table"]
        for i, entry in enumerate(feature_table):
            if entry["GBFeature_key"] == "CDS":
                # dna_sources.append(entry["GBFeature_quals"][1]["GBQualifier_value"])
                for j, inner_entry in enumerate(entry["GBFeature_quals"]):
                    if inner_entry['GBQualifier_name'] == "coded_by":
                        dna_sources.append(inner_entry['GBQualifier_value'])
                        stripped_dna_coords = inner_entry['GBQualifier_value'].removeprefix("complement(").removesuffix(')')
                        nucleotide_to_accession[stripped_dna_coords] = record['GBSeq_accession-version']
                        break

    fasta_sequences = []
    for source in dna_sources:
        try:
            complement = False
            strand = '+'
            # Handling complement format
            if source.startswith('complement(') and source.endswith(')'):
                source = source[len('complement('):-1]
                complement = True
                strand = '-'
            #     todo:  verify that noting complemented sequence in record.name and description works (add unit test!)
            # Extract the start and end positions from the provided string
            accession_id = source.split(":")[0]
            start, end = map(int, source.split(":")[1].split(".."))
            handle = Entrez.efetch(db="nucleotide", id=accession_id, rettype="fasta",
                                   retmode="text", seq_start=start, seq_stop=end)
            record = SeqIO.read(handle, "fasta")
            handle.close()

            record.id = nucleotide_to_accession[record.id.replace('-', '..')]

            if complement:
                #     todo:  verify noting complemented sequence in record.name and description works (add unit test!)
                record.seq = record.seq.reverse_complement()
                record.description = record.description.replace(f"{start}-{end}", f"{end}-{start} (-) strand")
                record.name = record.name.replace(f"{start}-{end}", f"{end}-{start} (-) strand")
                fasta_sequences.append(record)
            else:
                record.description = record.description.replace(f"{start}-{end}", f"{start}-{end} (+) strand")
                record.name = record.name.replace(f"{start}-{end}", f"{start}-{end} (+) strand")
                fasta_sequences.append(record)
        except Exception as e:
            print(f"Error fetching sequence for source {source}: {e}")

    return fasta_sequences


<<<<<<< HEAD
def ncbi_protein_query(accession_list: list[str], api_key: str | None, ncbi_email: str, ncbi_tool: str, verbose: bool = False,
                       logger: Logger = getLogger(), ncbi_query_size: int = 200) -> (str, int, int):
=======
def ncbi_protein_query(accession_list: list[str], api_key, ncbi_email, ncbi_tool, verbose=False, logger: Logger = getLogger(),
                       ncbi_query_size=200) \
        -> (str, int, int):
>>>>>>> 4ec84545
    accession_count = len(accession_list)
    queried = 0
    retrieved = 0
    fasta_data = ""
    delay = NCBI_DEFAULT_DELAY
    print("Querying NCBI...", end='')
    logger.debug("Begin querying NCBI...")
    while queried < accession_count:
        # fasta_output, success_count = ncbi_query(accession_list[queried:queried+ncbi_query_size])
        try:
            fasta_output, success_count = ncbi_single_query(accession_list[queried:queried + ncbi_query_size], api_key,
                                                            ncbi_email, ncbi_tool, logger=logger, delay=delay)
            fasta_data += fasta_output
            retrieved += success_count
            queried += ncbi_query_size
            queried = min(queried, accession_count)
            msg = f"Querying NCBI: {queried}/{len(accession_list)} entries processed..."
            print(f"\r{msg}", end='')
            logger.info(msg)
        except NCBIException as error:
            global ncbi_exception_count
            ncbi_exception_count += 1
            delay *= 2
            logger.warning(error.msg)
            logger.warning("MISSING FASTA DATA FROM NCBI")
            if ncbi_exception_count < NCBI_EXCEPTION_MAX_TRIES:
                ncbi_query_size = math.ceil(ncbi_query_size/2)
                msg = f"Automatically reducing query size to {ncbi_query_size}, increasing delay to {delay} and " \
                      f"retrying..."
                print(f"INFO: {msg}\n")
                logger.info(msg)
            else:
                logger.debug("Exceeded maximum failed NCBI query attempts.")
                raise PipelineException("Exceeded maximum failed NCBI query attempts. This probably means NCBI servers "
                                        "are down or not responding. Consider waiting a while and trying again.\n"
                                        "\tIf this problem persists, please contact the developer to investigate.\n")
    print("\rQuerying NCBI...Done!                                  ")  # whitespace to overwrite "entries processed"

    return fasta_data, queried, retrieved


<<<<<<< HEAD
def ncbi_single_query(accession_list, api_key=None, ncbi_email=None, ncbi_tool=None,
                      verbose=False, logger=getLogger()) -> (str, int):
=======
def ncbi_single_query(accession_list, api_key=None, ncbi_email=None, ncbi_tool=None, verbose=False, logger=getLogger(),
                      delay=NCBI_DEFAULT_DELAY):
>>>>>>> 4ec84545
    genbank_list = format_list(accession_list)
    # Book detailing how to interact with entrez is here: https://www.ncbi.nlm.nih.gov/books/NBK25497/

    # Set up the Query URL
    # Set up a search out to the eSearch program:
    #    - db is protein and search term is left blank for now <term>
    email_string = f'&email={ncbi_email}' if ncbi_email else ""
    tool_string = f'&tool={ncbi_tool}' if ncbi_tool else ""
    api_key_string = f"&api_key={api_key}" if api_key else ""
    # todo: consider checking for valid API_key here
    utils = "https://eutils.ncbi.nlm.nih.gov/entrez/eutils/"
    base_url = utils + "/esearch.fcgi?db=protein" + api_key_string + email_string + tool_string
    esearch = base_url + '&term='

    # Submit the search to retrieve a count of total number of sequences
    try:
        time.sleep(delay)
        esearch_result1 = requests.get(esearch + genbank_list, timeout=30)
        esearch_result1.raise_for_status()
    # todo: consider catching specific exceptions here. These are intermittent and not repeatable, since they happen
    #  when the NCBI server has errors, so I am not sure which specific exceptions to catch.
    except ConnectionError as e:
<<<<<<< HEAD
        msg = "Connection error querying NCBI. NCBI might be down, try again later.\nFailed NCBI request #1"
        logger.debug(e.args[0])
        logger.debug(e.__traceback__)
        logger.error(msg)
        raise NCBIException(msg) from e
    except Exception as e:
        msg = "Error querying NCBI. NCBI might be down, try again later.\nFailed NCBI request #1.\n"
        logger.debug(e.args[0])
        logger.debug(e.__traceback__)
        logger.error(msg)
        raise NCBIException(msg) from e
=======
        logger.exception("NCBI query #1 error, did not get esearch result on Entrez API: Connection error occurred.")
        raise NCBIException("Error querying NCBI. NCBI might be down, try again later. Failed NCBI request #1") from e
    except requests.exceptions.HTTPError as e:
        logger.exception("NCBI query #1 error, did not get esearch result on Entrez API: HTTP error occurred.")
        raise NCBIException("Error querying NCBI. Failed NCBI request #1.") from e
    except Exception as e:
        logger.exception("NCBI query #1 generic exception, did not get esearch result on Entrez API.")
        raise NCBIException("Error querying NCBI. NCBI might be down, try again later.\nFailed NCBI request #1.") from e
>>>>>>> 4ec84545

    # Extract the count and submit search again to retrieve XML based results
    # - set the number of results we want to count <retmax>
    valid_accession_count = len(accession_list)
    result1 = BeautifulSoup(esearch_result1.text, features='xml')

    # Remove accession numbers that were not found, count valid, rebuild the list for querying
    bad_accessions = result1.find_all('PhraseNotFound')
    for item in bad_accessions:
        msg = f"NCBI DATA MISSING. Genbank accession: {item.text}"
        logger.debug(msg)
        if verbose:
            print("\nWARNING: NCBI DATA MISSING")
            print("Genbank accession:", item.text, "\n")
        accession_list.remove(item.text)
        valid_accession_count -= 1

    # # Note: The counting sum below does not always work. Sometimes there are substantially fewer <Count></Count>
    # #       tags than there are valid entries. I have no idea why this is, but for now we just set max_ret to the
    # #       valid_accession_count. This may fail if there are multiple entries off a single protein.
    # #       NOTE: The number in between count tags should be the total valid entries (for queries without errors)
    # #             or a series of count tags that are either 0(entry not found) or 1(entry found). There should
    # #             be no situations where multiple FASTA sequences are returned from a single entry in a query for
    # #             accessions numbers kept in the CAZy database.
    # #
    # count_result1 = result1.find_all('Count')
    # max_ret = 0
    # for i, tag in enumerate(count_result1):
    #     # if int(tag.contents[0]) == 0:
    #     #     accession_list[i] = None
    #     #     valid_accession_count -= 1
    #     max_ret += int(tag.contents[0])    # not sure if sum is what we want or not?

    max_ret = valid_accession_count
    genbank_list = format_list(accession_list)

    esearch = base_url + '&retmax=' + str(max_ret) + '&term='
    try:
<<<<<<< HEAD
        time.sleep(NCBI_DEFAULT_DELAY)
        esearch_result2 = requests.get(esearch + genbank_list + '&usehistory=y')
    # todo: consider catching specific exceptions here. These are intermittent and not repeatable, since they happen
    #  when the NCBI server has errors, so I'm not sure which specific exceptions to catch.
    except ConnectionError as e:
        msg = "Connection error querying NCBI. NCBI might be down, try again later.\nFailed NCBI request #2"
        logger.debug(e.args[0])
        logger.debug(e.__traceback__)
        logger.error(msg)
        raise NCBIException(msg) from e
    except Exception as e:
        msg = "Error querying NCBI. NCBI might be down, try again later.\nFailed NCBI request #2"
        logger.debug(e.args[0])
        logger.debug(e.__traceback__)
        logger.error(msg)
        raise NCBIException(msg) from e
=======
        time.sleep(delay)
        esearch_result2 = requests.get(esearch + genbank_list + '&usehistory=y', timeout=30)
        esearch_result2.raise_for_status()
    except ConnectionError as e:
        logger.exception("NCBI query #2 error, did not get esearch result on Entrez API: Connection error occurred.")
        raise NCBIException("Error querying NCBI after multiple retries. NCBI might be down, try again later.") from e
    except requests.exceptions.HTTPError as e:
        logger.exception("NCBI query #2 error, did not get esearch result on Entrez API: HTTP error occurred.")
        raise NCBIException("HTTP error querying NCBI. Failed NCBI request #2.") from e
    except Exception as e:
        logger.exception("NCBI query #2 generic exception, did not get esearch result on Entrez API.")
        raise NCBIException("Error querying NCBI. NCBI might be down, try again later.\nFailed NCBI request #2") from e
>>>>>>> 4ec84545

    result2 = BeautifulSoup(esearch_result2.text, features='xml')
    if result2.find('QueryKey') is None and result2.find('querykey') is None:
        logger.error("NCBI query Key not found. Usually this means query size is too large.")
        raise NCBIException("ERROR: NCBI query Key not found. Usually this means query size is too large.")
    if result2.find('QueryKey') is None:
        query_key = result2.find('querykey').text
    else:
        query_key = result2.find('QueryKey').text
    if result2.find('WebEnv') is None:
        web_env = result2.find('webenv').text
    else:
        web_env = result2.find('WebEnv').text

    # Fetch the Fasta data from NCBI using the esearch results
    # $efetch = $utils . '/efetch.fcgi?db=protein&query_key=' . $key . '&WebEnv='
    #             . $web . '&rettype=fasta&retmode=text';
    # base_url = utils + '/efetch.fcgi?db=protein&email=' + ncbi_email + '&tool=' + ncbi_tool + '&api_key='+api_key
<<<<<<< HEAD
    base_url = utils + '/efetch.fcgi?db=protein' + api_key_string + email_string + tool_string
    efetch = base_url + '&query_key=' + query_key + '&WebEnv=' + web_env + '&rettype=fasta&retmode=text'
=======
    # TODO: add email and tool fields to ncbi requests
    base_url = utils + f'/efetch.fcgi?db=protein' + api_key_string
    efetch_url = base_url + '&query_key=' + query_key + '&WebEnv=' + web_env + '&rettype=fasta&retmode=text'
>>>>>>> 4ec84545

    try:
        time.sleep(delay)
        efetch_result = requests.get(efetch_url, timeout=30)
        efetch_result.raise_for_status()
        result_count = efetch_result.text.count(">")
<<<<<<< HEAD
    # todo: consider catching specific exceptions here. These are intermittent and not repeatable, since they happen
    #  when the NCBI server has errors, so I am not sure specific exceptions to catch. Check debug logs for more info
    #  on specific errors which have occurred.
    except ConnectionError as e:
        msg = "Connection error querying NCBI. NCBI might be down, try again later.\nFailed NCBI request #3"
        logger.debug(e.args[0])
        logger.debug(e.__traceback__)
        logger.error(msg)
        raise NCBIException(msg) from e
    except Exception as e:
        msg = "Error querying NCBI. NCBI might be down, try again later. Failed NCBI request #3."
        logger.debug(e.args[0])
        logger.debug(e.__traceback__)
        logger.error(msg)
        raise NCBIException(msg) from e
=======
    except ConnectionError as e:
        logger.exception("NCBI query #3 error, did not get efetch result on Entrez API: Connection error occurred.")
        raise NCBIException("Connection error querying NCBI. NCBI might be down, try again later.") from e
    except requests.exceptions.HTTPError as e:
        logger.exception("NCBI query #3 error, did not get efetch result on Entrez API: HTTP error occurred.")
        raise NCBIException("HTTP Error querying NCBI. Failed NCBI request #3.") from e
    except Exception as e:
        logger.exception("NCBI query #3 generic exception, did not get efetch result on Entrez API.")
        raise NCBIException("Generic error querying NCBI. NCBI might be down, try again later.") from e
>>>>>>> 4ec84545

    if valid_accession_count != result_count:
        msg = f"Incomplete NCBI query FASTA results: {result_count}/{valid_accession_count} returned"
        logger.error(msg)
        raise NCBIException(msg)

    # Returns empty result if fetch failed
    if efetch_result.text.__contains__("<ERROR>Empty result - nothing to do</ERROR>"):
        logger.error("NCBI Fetch failed.")
        return "", 0

    # Remove double newline between each of the sequences
    fasta_out = re.sub("\n+", "\n", efetch_result.text)

    # Replaces weird NCBI accessions like 'sp|<ACCESSION>|', 'prf|<ACCESSION>|', or 'pir||<ACCESSION>' with <ACCESSION>
    # This retains the '>' at the beginning of text lines in the FASTA data and retains auxillary data after the '|' by
    # concatenating it with space separations.
    # Another way to think about this is there is a pattern of ">(IDENTIFIER)|(ACCESSION)|(AUXILLARY_DATA)" and we
    # delete the identifier and first '|' character while replacing subsequent '|' characters in the first word with
    # spaces.
    # For more information on the details of the NCBI accession fasta ID format, see the following page
    # https://ncbi.github.io/cxx-toolkit/pages/ch_demo#ch_demo.id1_fetch.html_ref_fasta
    if fasta_out.__contains__('|'):
        lines = fasta_out.split('\n')
        for i, row in enumerate(lines):
            words = row.split(' ')
            if words[0].__contains__('|'):
                words[0] = re.sub("\|+", "|", words[0])
                accession_array = words[0].split('|')
                accession_array.pop(0)
                words[0] = ' '.join(accession_array)
                lines[i] = '>' + ' '.join(words)
        fasta_fixed = '\n'.join(lines)
        fasta_out = fasta_fixed

    if fasta_out.__contains__('|'):
        perpetrators = re.findall(r"(\S*\|\S*)", fasta_out)
        msg = f"Substrings containing pipes: {perpetrators}"
        logger.warning(msg)
        logger.warning("Possible parsing error on description(s) containing a '|' character.\n"
                       "Please report this as a bug to the developer/maintainer if you have accession identifier "
                       "errors.")

    return fasta_out, result_count<|MERGE_RESOLUTION|>--- conflicted
+++ resolved
@@ -20,6 +20,7 @@
 from bs4 import BeautifulSoup
 from ncbi.datasets import GenomeApi, GeneApi
 
+# Internal imports
 from saccharis.utils.FastaHelpers import parse_multiple_fasta
 from saccharis.utils.Formatting import CazymeMetadataRecord
 # Internal imports
@@ -254,14 +255,8 @@
     return fasta_sequences
 
 
-<<<<<<< HEAD
 def ncbi_protein_query(accession_list: list[str], api_key: str | None, ncbi_email: str, ncbi_tool: str, verbose: bool = False,
                        logger: Logger = getLogger(), ncbi_query_size: int = 200) -> (str, int, int):
-=======
-def ncbi_protein_query(accession_list: list[str], api_key, ncbi_email, ncbi_tool, verbose=False, logger: Logger = getLogger(),
-                       ncbi_query_size=200) \
-        -> (str, int, int):
->>>>>>> 4ec84545
     accession_count = len(accession_list)
     queried = 0
     retrieved = 0
@@ -303,13 +298,8 @@
     return fasta_data, queried, retrieved
 
 
-<<<<<<< HEAD
 def ncbi_single_query(accession_list, api_key=None, ncbi_email=None, ncbi_tool=None,
-                      verbose=False, logger=getLogger()) -> (str, int):
-=======
-def ncbi_single_query(accession_list, api_key=None, ncbi_email=None, ncbi_tool=None, verbose=False, logger=getLogger(),
-                      delay=NCBI_DEFAULT_DELAY):
->>>>>>> 4ec84545
+                      verbose=False, logger=getLogger(), delay=NCBI_DEFAULT_DELAY) -> (str, int):
     genbank_list = format_list(accession_list)
     # Book detailing how to interact with entrez is here: https://www.ncbi.nlm.nih.gov/books/NBK25497/
 
@@ -332,19 +322,6 @@
     # todo: consider catching specific exceptions here. These are intermittent and not repeatable, since they happen
     #  when the NCBI server has errors, so I am not sure which specific exceptions to catch.
     except ConnectionError as e:
-<<<<<<< HEAD
-        msg = "Connection error querying NCBI. NCBI might be down, try again later.\nFailed NCBI request #1"
-        logger.debug(e.args[0])
-        logger.debug(e.__traceback__)
-        logger.error(msg)
-        raise NCBIException(msg) from e
-    except Exception as e:
-        msg = "Error querying NCBI. NCBI might be down, try again later.\nFailed NCBI request #1.\n"
-        logger.debug(e.args[0])
-        logger.debug(e.__traceback__)
-        logger.error(msg)
-        raise NCBIException(msg) from e
-=======
         logger.exception("NCBI query #1 error, did not get esearch result on Entrez API: Connection error occurred.")
         raise NCBIException("Error querying NCBI. NCBI might be down, try again later. Failed NCBI request #1") from e
     except requests.exceptions.HTTPError as e:
@@ -353,7 +330,6 @@
     except Exception as e:
         logger.exception("NCBI query #1 generic exception, did not get esearch result on Entrez API.")
         raise NCBIException("Error querying NCBI. NCBI might be down, try again later.\nFailed NCBI request #1.") from e
->>>>>>> 4ec84545
 
     # Extract the count and submit search again to retrieve XML based results
     # - set the number of results we want to count <retmax>
@@ -392,24 +368,6 @@
 
     esearch = base_url + '&retmax=' + str(max_ret) + '&term='
     try:
-<<<<<<< HEAD
-        time.sleep(NCBI_DEFAULT_DELAY)
-        esearch_result2 = requests.get(esearch + genbank_list + '&usehistory=y')
-    # todo: consider catching specific exceptions here. These are intermittent and not repeatable, since they happen
-    #  when the NCBI server has errors, so I'm not sure which specific exceptions to catch.
-    except ConnectionError as e:
-        msg = "Connection error querying NCBI. NCBI might be down, try again later.\nFailed NCBI request #2"
-        logger.debug(e.args[0])
-        logger.debug(e.__traceback__)
-        logger.error(msg)
-        raise NCBIException(msg) from e
-    except Exception as e:
-        msg = "Error querying NCBI. NCBI might be down, try again later.\nFailed NCBI request #2"
-        logger.debug(e.args[0])
-        logger.debug(e.__traceback__)
-        logger.error(msg)
-        raise NCBIException(msg) from e
-=======
         time.sleep(delay)
         esearch_result2 = requests.get(esearch + genbank_list + '&usehistory=y', timeout=30)
         esearch_result2.raise_for_status()
@@ -422,7 +380,6 @@
     except Exception as e:
         logger.exception("NCBI query #2 generic exception, did not get esearch result on Entrez API.")
         raise NCBIException("Error querying NCBI. NCBI might be down, try again later.\nFailed NCBI request #2") from e
->>>>>>> 4ec84545
 
     result2 = BeautifulSoup(esearch_result2.text, features='xml')
     if result2.find('QueryKey') is None and result2.find('querykey') is None:
@@ -441,37 +398,14 @@
     # $efetch = $utils . '/efetch.fcgi?db=protein&query_key=' . $key . '&WebEnv='
     #             . $web . '&rettype=fasta&retmode=text';
     # base_url = utils + '/efetch.fcgi?db=protein&email=' + ncbi_email + '&tool=' + ncbi_tool + '&api_key='+api_key
-<<<<<<< HEAD
     base_url = utils + '/efetch.fcgi?db=protein' + api_key_string + email_string + tool_string
-    efetch = base_url + '&query_key=' + query_key + '&WebEnv=' + web_env + '&rettype=fasta&retmode=text'
-=======
-    # TODO: add email and tool fields to ncbi requests
-    base_url = utils + f'/efetch.fcgi?db=protein' + api_key_string
     efetch_url = base_url + '&query_key=' + query_key + '&WebEnv=' + web_env + '&rettype=fasta&retmode=text'
->>>>>>> 4ec84545
 
     try:
         time.sleep(delay)
         efetch_result = requests.get(efetch_url, timeout=30)
         efetch_result.raise_for_status()
         result_count = efetch_result.text.count(">")
-<<<<<<< HEAD
-    # todo: consider catching specific exceptions here. These are intermittent and not repeatable, since they happen
-    #  when the NCBI server has errors, so I am not sure specific exceptions to catch. Check debug logs for more info
-    #  on specific errors which have occurred.
-    except ConnectionError as e:
-        msg = "Connection error querying NCBI. NCBI might be down, try again later.\nFailed NCBI request #3"
-        logger.debug(e.args[0])
-        logger.debug(e.__traceback__)
-        logger.error(msg)
-        raise NCBIException(msg) from e
-    except Exception as e:
-        msg = "Error querying NCBI. NCBI might be down, try again later. Failed NCBI request #3."
-        logger.debug(e.args[0])
-        logger.debug(e.__traceback__)
-        logger.error(msg)
-        raise NCBIException(msg) from e
-=======
     except ConnectionError as e:
         logger.exception("NCBI query #3 error, did not get efetch result on Entrez API: Connection error occurred.")
         raise NCBIException("Connection error querying NCBI. NCBI might be down, try again later.") from e
@@ -481,7 +415,6 @@
     except Exception as e:
         logger.exception("NCBI query #3 generic exception, did not get efetch result on Entrez API.")
         raise NCBIException("Generic error querying NCBI. NCBI might be down, try again later.") from e
->>>>>>> 4ec84545
 
     if valid_accession_count != result_count:
         msg = f"Incomplete NCBI query FASTA results: {result_count}/{valid_accession_count} returned"
