--- conflicted
+++ resolved
@@ -162,12 +162,8 @@
          threads=math.ceil(os.cpu_count() * .75), hmm_eval: float = 1e-15, hmm_cov: float = 0.35,
          logger: Logger = getLogger()):
 
-<<<<<<< HEAD
-    files_downloaded = download_database()
+    files_downloaded = download_database(logger=logger)
     print(f"{files_downloaded} files downloaded for DbCAN database")
-=======
-    download_database(logger=logger)
->>>>>>> 54804ac6
 
     # set up dbcan output filenames
     fasta_filename = os.path.split(fasta_filepath)[1]
