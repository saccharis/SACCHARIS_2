--- conflicted
+++ resolved
@@ -150,11 +150,7 @@
     else:
         if force_update:
             # check for partial run files and delete them here
-<<<<<<< HEAD
-            files_to_delete = glob.glob(os.path.join(output_folder, '*.ckp'))
-=======
             files_to_delete = glob.glob(os.path.join(output_folder, '*'))
->>>>>>> 1ea8511f
             for file_path in files_to_delete:
                 try:
                     os.remove(file_path)
