import argparse
import os
import pathlib
import requests
import shutil
import subprocess
import sys
import urllib.error
from logging import Logger, getLogger
from requests.exceptions import RequestException, ConnectionError
from urllib3.exceptions import ReadTimeoutError

from saccharis.utils.PipelineErrors import PipelineException, FileError, make_logger
from saccharis.utils.AdvancedConfig import get_db_folder, get_package_settings, save_package_settings, get_log_folder
from saccharis.utils.Formatting import convert_path_wsl

links_last_updated = "September, 2023"
urls_and_process_and_rename = \
    [("https://bcb.unl.edu/dbCAN2/download/Databases/V13/dbCAN-HMMdb-V13.txt", "hmmpress", "dbCAN.txt"),
     ("https://bcb.unl.edu/dbCAN2/download/Databases/PUL.faa", "makeblastdb", None),
     ("https://bcb.unl.edu/dbCAN2/download/Databases/dbCAN-PUL.tar.gz", "tar", None),
     ("https://bcb.unl.edu/dbCAN2/download/Databases/fam-substrate-mapping-08252022.tsv", None, None),
     ("http://bcb.unl.edu/dbCAN2/download/Databases/dbCAN-PUL_07-01-2022.xlsx", None, None),
     ("http://bcb.unl.edu/dbCAN2/download/Databases/dbCAN-PUL_07-01-2022.txt", None, None),
     ("https://bcb.unl.edu/dbCAN2/download/Databases/dbCAN_sub.hmm", "hmmpress", None),
     ("https://bcb.unl.edu/dbCAN2/download/Databases/V12/tcdb.fa", "diamond", None),
     ("https://bcb.unl.edu/dbCAN2/download/Databases/V12/tf-1.hmm", "hmmpress", None),
     ("https://bcb.unl.edu/dbCAN2/download/Databases/V12/tf-2.hmm", "hmmpress", None),
     ("https://bcb.unl.edu/dbCAN2/download/Databases/V12/stp.hmm", "hmmpress", None),
     ("https://bcb.unl.edu/dbCAN2/download/Databases/V13/CAZyDB.07142024.fa", "diamond", "CAZy.fa")
     ]

files_to_skip_deletion = ["dbCAN.txt"]
dbcan_txt_files = ["dbCAN.txt.h3f", "dbCAN.txt.h3i", "dbCAN.txt.h3m", "dbCAN.txt.h3p"]


def download_and_process(url, output_folder: str | os.PathLike, process: str = None, new_filename: str = None,
                         force_download: bool = False, logger: Logger = getLogger()) -> bool:
    """
    Downloads and formats a database file used for dbCAN HMMer analysis.

    :param url: url to download database file from.
    :param output_folder: folder to output downloaded processed files to
    :param process: type of process to unpack the database.
    :param new_filename: What to rename a downloaded file to prior to processing, if necessary.
    :param force_download: Forces a new download and process operation even if the files already exist.
    :return: Returns whether a file was downloaded from the URL.
    """
    downloaded = False
    if new_filename:
        output_path = os.path.join(output_folder, new_filename)
        downloaded_file = os.path.join(output_folder, os.path.basename(url))
    else:
        output_path = os.path.join(output_folder, os.path.basename(url))
        downloaded_file = output_path

    processed_filepath = f"{output_path}.h3f" if process == "hmmpress" else \
        f"{pathlib.PurePath(output_path).parent / pathlib.PurePath(output_path).stem}.dmnd" if process == "diamond" else \
            output_path

    if not os.path.exists(processed_filepath) or force_download:
        print(f"dbCAN file {processed_filepath} not found, downloading...")
        logger.info(f"dbCAN file {processed_filepath} not found, downloading...")

        # todo: remove this old wget file download code once confirmed requests download works
        # try:
        #     wget.download(url, output_folder)
        # except TimeoutError as err:
        #     msg = f"Failed to download file {processed_filepath} from url {url} due to timeout."
        #     logger.exception(msg)
        #     raise PipelineException(msg) from err
        # except Exception as err:
        #     msg = f"Failed to download file {processed_filepath} from url {url}."
        #     logger.debug(err)
        #     logger.exception(msg)
        #     raise PipelineException(msg) from err

        try:
<<<<<<< HEAD
            wget.download(url, output_folder)
        except TimeoutError as err:
            msg = f"Failed to download file {processed_filepath} from url {url} due to timeout. {url} may be down " \
                  f"temporarily."
            logger.error(msg)
            logger.debug(err.__traceback__)
            raise PipelineException(msg) from err
        except urllib.error.URLError as err:
            msg = f"Failed to download file {processed_filepath} from url {url} due to URL error. Check your DNS " \
                  f"settings, especially if using WSL. VPN software can cause DNS resolution failure in WSL."
            logger.error(msg)
            logger.debug(err.__traceback__)
=======
            response = requests.get(url, stream=True, timeout=30)

            if response.status_code == 200:
                with open(output_path, 'wb') as f:
                    for chunk in response.iter_content(chunk_size=8192):
                        f.write(chunk)
                logger.info(f"requests did not error on {url}")
            else:
                raise PipelineException(f"Failed to download file from url {url} due to HTTP error code: {response.status_code}")
        except {TimeoutError, ReadTimeoutError} as err:
            msg = f"Failed to download file {processed_filepath} from url {url} due to timeout. Please try again later."
            logger.debug(err)
            logger.exception(msg)
            raise PipelineException(msg) from err
        except ConnectionError as err:
            msg = f"Failed to download file from url {url} due to a connection error. May be caused by DNS issues, " \
                  f"check that your system can communicate with DNS servers, sometimes VPN software or enterprise " \
                  f"network settings interfere with DNS resolution."
            logger.debug(err)
            logger.exception(msg)
            raise PipelineException(msg) from err
        except RequestException as err:
            msg = f"Failed to download file from url {url} due to a request error. There may be issues with the " \
                  f"server, please try again later."
            logger.debug(err)
            logger.exception(msg)
            raise PipelineException(msg) from err
        except OSError as err:
            msg = f"File I/O error occurred while accessing {output_path}. Check that you have write permissions for " \
                  f"this directory. You can change the database installation folder with the saccharis.update_db " \
                  f"command if necessary."
            logger.debug(err)
            logger.exception(msg)
>>>>>>> cbc65c11
            raise PipelineException(msg) from err
        except Exception as err:
            msg = f"Failed to download file {processed_filepath} from url {url} due to generic Exception."
            logger.debug(err)
            logger.exception(msg)
            raise PipelineException(msg) from err

        downloaded = True

        # todo: delete this rename, unneeded with reworked requests download
        # if new_filename:
        #     shutil.move(downloaded_file, output_path)

        if not os.path.isfile(output_path):
            msg = f"{output_path} file does not exist! Error downloading and/or processing this file."
            logger.error(msg)
            raise FileError(msg)

        if process == "hmmpress":
            if sys.platform.startswith("win"):
                win_hmmpress_path = convert_path_wsl(output_path)
                subprocess.run(["wsl", "hmmpress", win_hmmpress_path], check=True)
            else:
                subprocess.run(["hmmpress", output_path], check=True)
            if os.path.basename(output_path) not in files_to_skip_deletion:
                os.remove(output_path)
                logger.debug(f"Removed {output_path}")
        elif process == "tar":
            if sys.platform.startswith("win"):
                win_tar_path = convert_path_wsl(output_path)
                subprocess.run(["wsl", "tar", "xvf", win_tar_path], check=True)
            else:
                subprocess.run(["tar", "xvf", output_path], check=True)
        elif process == "makeblastdb":
            subprocess.run(["makeblastdb", "-in", output_path, "-dbtype", "prot"], check=True)
        elif process == "diamond":
            output_path_obj = pathlib.PurePath(output_path)
            diamond_output_path = output_path_obj.parent / output_path_obj.stem
            subprocess.run(["diamond", "makedb", "--in", output_path, "-d", diamond_output_path], check=True)
            if os.path.basename(output_path) not in files_to_skip_deletion:
                os.remove(output_path)
                logger.debug(f"Removed {output_path}")

    # Below code exists to create a dbCAN.txt dummy file if it's accidentally deleted. It's not strictly
    # necessary, but run-dbcan checks for it and fails if not present even if the dbCAN.txt.h3* files are present.
    # In theory this is unneeded since we don't delete files in the files_to_skip_deletion list, but some systems
    # delete dbCAN.txt anyway for mysterious reasons, so I added this check.
    if new_filename == "dbCAN.txt" and not os.path.isfile(output_path):
        dbcan_txt_exists = [os.path.exists(os.path.join(output_folder, dbcan_txt_file))
                                for dbcan_txt_file in dbcan_txt_files]
        if all(dbcan_txt_exists):
            pathlib.Path(output_path).touch(exist_ok=True)

    return downloaded


def cli_update_hmms():
    """
    Command line interface to download/update database files used for dbCAN HMMer analysis. Can also be used to
    move/install the database in a custom location, useful for systems where the home folder is limited in size
    (e.g. computing clusters). User calls this function using the 'saccharis.update_db' command.
    """
    logger = make_logger("CLILogger", get_log_folder(), "cli_logs.txt")
    parser = argparse.ArgumentParser(description="Downloads the database files for HMM analysis, overwriting old files "
                                                 "if present. Note that the software may have be updated via bioconda "
                                                 "to update the internal links to download files from. Database "
                                                 f"download links last updated in {links_last_updated}")
    # fasta_filepath, bounds_file, family, output_folder, source
    parser.add_argument("--keep_existing", "-k", action="store_false", help="Use this option if you don't want newly "
                                                                            "downloaded files to replace existing "
                                                                            "files.")
    parser.add_argument("--directory", "-d", type=str, help="Use this option to download the database files into a "
                                                            "non-default directory.", default=None)

    args = parser.parse_args()
    if args.directory is None:
        old_dir = None
        dir = get_db_folder()
    else:
        old_dir = get_db_folder()
        dir = args.directory

        shutil.move(old_dir, dir)

        package_settings = get_package_settings()
        package_settings["database_folder"] = args.directory
        save_package_settings(package_settings)

    try:
        download_database(db_install_folder=dir, force_download=args.keep_existing, logger=logger)
    except PipelineException:
        logger.error(PipelineException.args[0])
        logger.debug(PipelineException.__traceback__)


def download_database(db_install_folder: str | os.PathLike = get_db_folder(), force_download: bool = False,
                      logger: Logger = getLogger()) -> int:
    """
    Downloads and formats all database files used for dbCAN HMMer analysis.

    :param db_install_folder: Folder to output downloaded and processed files to.
    :param force_download: Forces a new download and process operation even if the files already exist.
    :return: Returns the number of files downloaded and processed. The number of files created can be greater, as some
    downloaded files are processed into multiple output files.
    """

    downloaded: int = 0
    # set up folder and download dbCAN2 database files if not already present
    if not os.path.isdir(db_install_folder):
        os.makedirs(db_install_folder, 0o755)

    # todo: delete below after confirmed it's been replaced properly
    # if not os.path.exists(os.path.join(db_install_folder, "CAZy.dmnd")) or force_download:
    #     print("dbCAN2 file 1/12 not found, downloading...")
    #     wget.download("http://bcb.unl.edu/dbCAN2/download/Databases/V11/CAZyDB.08062022.fa", db_install_folder)
    #     if sys.platform.startswith("win"):
    #         # todo: change this to occur when command is missing?? kind of unnecessary, since diamond is availabe on windows via manual install
    #         diamond_db_inpath = convert_path_wsl(os.path.join(db_install_folder, "CAZyDB.08062022.fa"))
    #         diamond_db_outpath = convert_path_wsl(os.path.join(db_install_folder, "CAZy"))
    #         subprocess.run(["wsl", "diamond", "makedb", "--in", diamond_db_inpath, "-d", diamond_db_outpath])
    #     else:
    #         subprocess.run(["diamond", "makedb", "--in", os.path.join(db_install_folder, "CAZyDB.08062022.fa"), "-d",
    #                         os.path.join(db_install_folder, "CAZy")])
    #     os.remove(os.path.join(db_install_folder, "CAZyDB.08062022.fa"))  # 1 gigabyte file not needed, no point keeping

    # todo: delete below after confirmed it's been replaced properly
    # if not os.path.exists(os.path.join(db_install_folder, "dbCAN.txt")) or force_download:
    #     print("dbCAN2 file 2 not found, downloading...")
    #     wget.download("https://bcb.unl.edu/dbCAN2/download/Databases/V11/dbCAN-HMMdb-V11.txt", db_install_folder)
    #     shutil.move(os.path.join(db_install_folder, "dbCAN-HMMdb-V11.txt"), os.path.join(db_install_folder, "dbCAN.txt"))
    #     if sys.platform.startswith("win"):
    #         win_hmmpress_path = subprocess.run(
    #             ["wsl", "wslpath", "'" + os.path.join(db_install_folder, "dbCAN.txt") + "'"],
    #             capture_output=True, check=True).stdout.decode().strip()
    #         subprocess.run(["wsl", "hmmpress", win_hmmpress_path])
    #     else:
    #         subprocess.run(["hmmpress", os.path.join(db_install_folder, "dbCAN.txt")])

    for url, process_type, new_file in urls_and_process_and_rename:
        result = download_and_process(url, db_install_folder, process_type, new_filename=new_file,
                                      force_download=force_download, logger=logger)
        if result:
            downloaded += 1

    return downloaded<|MERGE_RESOLUTION|>--- conflicted
+++ resolved
@@ -5,7 +5,6 @@
 import shutil
 import subprocess
 import sys
-import urllib.error
 from logging import Logger, getLogger
 from requests.exceptions import RequestException, ConnectionError
 from urllib3.exceptions import ReadTimeoutError
@@ -76,20 +75,6 @@
         #     raise PipelineException(msg) from err
 
         try:
-<<<<<<< HEAD
-            wget.download(url, output_folder)
-        except TimeoutError as err:
-            msg = f"Failed to download file {processed_filepath} from url {url} due to timeout. {url} may be down " \
-                  f"temporarily."
-            logger.error(msg)
-            logger.debug(err.__traceback__)
-            raise PipelineException(msg) from err
-        except urllib.error.URLError as err:
-            msg = f"Failed to download file {processed_filepath} from url {url} due to URL error. Check your DNS " \
-                  f"settings, especially if using WSL. VPN software can cause DNS resolution failure in WSL."
-            logger.error(msg)
-            logger.debug(err.__traceback__)
-=======
             response = requests.get(url, stream=True, timeout=30)
 
             if response.status_code == 200:
@@ -123,7 +108,6 @@
                   f"command if necessary."
             logger.debug(err)
             logger.exception(msg)
->>>>>>> cbc65c11
             raise PipelineException(msg) from err
         except Exception as err:
             msg = f"Failed to download file {processed_filepath} from url {url} due to generic Exception."
