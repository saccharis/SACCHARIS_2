--- conflicted
+++ resolved
@@ -334,15 +334,6 @@
     parser.add_argument("--raxml_command", default=None, type=str, help="This is the name of the raxml command that is"
                         "available on your PATH variable. There are 6 different raxml programs that you can run, which "
                         "one you choose will be based off of the age and type of your CPU. Older "
-<<<<<<< HEAD
-                                                                        "hardware may not support AVX2 or SSE3, or "
-                                                                        "multithreading. Select an option with "
-                                                                        "PTHREADS for multithreading, and AVX2 or SSE3 "
-                                                                        "for those instruction sets. AVX2 is the "
-                                                                        "fastest, SSE3 is faster than no special "
-                                                                        "instructions, and neither is slow but "
-                                                                        "supports the oldest hardware.",
-=======
                         "hardware may not support AVX2 or SSE3, or "
                         "multithreading. Select an option with "
                         "PTHREADS for multithreading, and AVX2 or SSE3 "
@@ -350,7 +341,6 @@
                         "fastest, SSE3 is faster than no special "
                         "instructions, and neither is slow but "
                         "supports the oldest hardware.",
->>>>>>> 97c6937e
                         choices=["raxmlHPC-PTHREADS-AVX2", "raxmlHPC-PTHREADS-SSE3", "raxmlHPC-PTHREADS",
                                  "raxmlHPC-AVX2", "raxmlHPC-SSE3", "raxmlHPC"])
     parser.add_argument("--user_data_folder", default=None, type=str, help="This is the folder to store SACCHARIS "
