--- conflicted
+++ resolved
@@ -1,8 +1,5 @@
-<<<<<<< HEAD
 import os
-=======
 import inspect
->>>>>>> 78db499b
 import subprocess
 import sys
 from logging import getLogger, Logger
