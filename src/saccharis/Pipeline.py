--- conflicted
+++ resolved
@@ -237,7 +237,6 @@
     #######################################
     # Step Two - Combine User, Cazy, and NCBI
     #######################################
-<<<<<<< HEAD
     user_t = None  # This line to suppress warning from undeclared variable being accessed
 
     user_folder = os.path.join(domain_folder, "user")
@@ -252,32 +251,6 @@
             merge_data_sources(cazy_seqs, cazy_metadata, user_files, ncbi_genomes, ncbi_genes, user_folder,
                                all_seqs_filename, verbose, force_update, auto_rename, logger, skip_user_ask, ask_func,
                                logger=logger)
-=======
-    fasta_with_user_file = ""       #
-    user_run_id = None              # These lines to suppress warnings from undeclared variables being accessed
-    user_t = None                   #
-    if user_file is not None:
-        user_folder = os.path.join(domain_folder, "user")
-        if not os.path.isdir(user_folder):
-            os.mkdir(user_folder, 0o755)
-        try:
-            fasta_with_user_file, user_count, user_run_id = ParseUserSequences.run(user_file, fasta_file, user_folder,
-                                                                                   verbose, force_update,
-                                                                                   auto_rename or skip_user_ask,
-                                                                                   logger=logger)
-        #     todo: replace this with functions that return seq and cazymemetadatarecord lists to more easily concat
-        #       mixtures of family(ies?), genbank genomes/genes, and user seqs
-        except UserWarning as error:
-            logger.warning(error.args[0])
-            answer = input("Would you like to continue anyway, without user sequences in the analysis?")
-            if not skip_user_ask and (answer.lower() == "y" or answer.lower() == "yes"):
-                print("Continuing...")
-                logger.info("Continuing...")
-            else:
-                print("Exiting...")
-                logger.info("Exiting...")
-                sys.exit()
->>>>>>> 78db499b
         user_t = time.time()
         print("Added user FASTA/NCBI sequences to CAZy family sequences")
         print("==============================================================================\n")
@@ -304,7 +277,6 @@
         if sys.gettrace():
             time.sleep(2)  # this is only active while debugging, for gui testing on already run families
     hmm_cov, hmm_eval = settings["hmm_cov"], settings["hmm_eval"]
-<<<<<<< HEAD
     print(f"dbCAN processing of {os.path.split(all_seqs_file_path)[1]} is underway...")
     pruned_list, pruned_file, id_convert_dict, bound_dict, ecami_dict, diamond_dict = \
         extract_pruned(all_seqs_file_path, family, dbcan_folder, scrape_mode, force_update, prune_seqs,
@@ -323,20 +295,6 @@
                                 "run data.") from err
 
     metadata_filename = f"{family}_{scrape_mode.name}_{domain_dir_name}{user_run_insert}.json"
-=======
-    if user_file is not None:
-        print(f"dbCAN processing of {os.path.split(fasta_with_user_file)[1]} is underway...")
-        pruned_list, pruned_file, id_convert_dict, bound_dict, ecami_dict, diamond_dict = \
-            extract_pruned(fasta_with_user_file, family, dbcan_folder, scrape_mode, force_update, prune_seqs,
-                           threads=threads, hmm_cov=hmm_cov, hmm_eval=hmm_eval, logger=logger)
-        metadata_filename = f"{family}_{scrape_mode.name}_{domain_dir_name}_UserRun{user_run_id:05d}.json"
-    else:
-        print(f"dbCAN processing of {os.path.split(fasta_file)[1]} is underway...")
-        pruned_list, pruned_file, id_convert_dict, bound_dict, ecami_dict, diamond_dict = \
-            extract_pruned(fasta_file, family, dbcan_folder, scrape_mode, force_update, prune_seqs,
-                           threads=threads, hmm_cov=hmm_cov, hmm_eval=hmm_eval, logger=logger)
-        metadata_filename = f"{family}_{scrape_mode.name}_{domain_dir_name}.json"
->>>>>>> 78db499b
 
     final_metadata_filepath = os.path.join(domain_folder, metadata_filename)
 
@@ -353,17 +311,10 @@
                   f"Falling back to recalculating fresh CazymeMetadataRecords, but NOT overwriting old ones. If you " \
                   f"want to overwrite the old records, run the pipeline again with the --fresh option."
             logger.error(msg)
-<<<<<<< HEAD
             final_metadata_dict = make_metadata_dict(all_metadata, pruned_module_list, bound_dict,
                                                      ecami_dict, diamond_dict, logger=logger)
     else:
         final_metadata_dict = make_metadata_dict(all_metadata, pruned_module_list, bound_dict,
-=======
-            final_metadata_dict = make_metadata_dict(cazymes, list(id_convert_dict.values()), bound_dict, merged_dict,
-                                                     ecami_dict, diamond_dict, logger=logger)
-    else:
-        final_metadata_dict = make_metadata_dict(cazymes, list(id_convert_dict.values()), bound_dict, merged_dict,
->>>>>>> 78db499b
                                                  ecami_dict, diamond_dict, logger=logger)
         try:
             with open(final_metadata_filepath, 'w', encoding="utf-8") as meta_json:
@@ -398,29 +349,13 @@
         if sys.gettrace():
             time.sleep(2)  # this is only active while debugging, for gui testing on already run families
     print(f"Muscle alignment of {os.path.split(pruned_file)[1]} is underway...")
-<<<<<<< HEAD
+    # todo: add logger to muscle alignment
     aligned_ren_path, aligned_path, aligned_fasttree = Muscle_Alignment.main(pruned_file, cazyme_module_count,
                                                                              family, scrape_mode,
                                                                              muscle_folder, id_convert_dict,
                                                                              force_update=force_update,
                                                                              user_run_id=user_run_id,
                                                                              threads=threads)
-=======
-    # todo: add logger to muscle alignment
-    if user_file:
-        aligned_ren_path, aligned_path, aligned_fasttree = Muscle_Alignment.main(pruned_file, cazyme_module_count,
-                                                                                 family, scrape_mode,
-                                                                                 muscle_folder, id_convert_dict,
-                                                                                 force_update=force_update,
-                                                                                 user_run_id=user_run_id,
-                                                                                 threads=threads)
-    else:
-        aligned_ren_path, aligned_path, aligned_fasttree = Muscle_Alignment.main(pruned_file, cazyme_module_count,
-                                                                                 family, scrape_mode,
-                                                                                 muscle_folder, id_convert_dict,
-                                                                                 force_update=force_update,
-                                                                                 threads=threads)
->>>>>>> 78db499b
 
     muscle_t = time.time()
     print("Completed Muscle Alignment")
