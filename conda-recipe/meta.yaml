  {% set name = "SACCHARIS" %}
<<<<<<< HEAD
  {% set version = "2.0.0.dev22" %}
  {% set build_no = 0 %}
  {% set hash = "" %}
=======
  {% set version = "2.0.0.dev21" %}
  {% set build_no = 1 %}
  {% set hash = "9A48463C870E5F3BFB98300A0DB12EE230B110BAEFBE333E1CB2B2022515856C" %}
>>>>>>> 30832181

package:
  name: "{{ name|lower }}"
  version: "{{ version }}"

source:
#  url: https://github.com/saccharis/SACCHARIS_2/releases/download/v{{ version }}/saccharis-{{ version }}.tar.gz
#  sha256: {{ hash|lower }}
#  path: ./..
  git_url: https://github.com/saccharis/SACCHARIS_2.git
  git_depth: 1 # latest only

build:
  noarch: python
  number: {{ build_no }}
  script: {{ PYTHON }} setup.py install --single-version-externally-managed --record=record.txt
  preserve_egg_dir: True # added because the entry points below seem to be causing a build error
  entry_points:
    - saccharis = saccharis.CLI:cli_main
    - saccharis.make_family_files = saccharis.utils.FamilyCategories:cli_main
    - saccharis.add_family_category = saccharis.utils.FamilyCategories:cli_append_user_family
    - saccharis.rename_user_file = saccharis.utils.UserFastaRename:cli_main
    - saccharis.prune_seqs = saccharis.ExtractAndPruneCAZymes:cli_prune_seqs
    - saccharis.screen_cazome = saccharis.ScreenUserFile:cli_cazome
    - saccharis.show_family_categories = saccharis.utils.FamilyCategories:cli_show_categories
    - saccharis-gui = saccharis.gui.PipelineGUI:main
    - saccharis.config = saccharis.utils.AdvancedConfig:cli_config
    - saccharis.update_db = saccharis.utils.DatabaseDownload:cli_update_hmms
  run_exports:
    - {{ pin_subpackage("saccharis", max_pin="x.x") }}

requirements:
  build:
    - python
    - setuptools
  host:
    - python >=3.6
  run:
    - beautifulsoup4 >=4.11.1
    - biopython >=1.79
    - blast >=2.*
    - dbcan >=3.0.6, < 4
    - diamond >=2.0.15 # [not win]
    - fasttree >=2.1.11 # [not win]
    - hmmer >=3.3 # [not win]
    - lxml >=4.9.0
    - ncbi-datasets-pylib >=14.*
    - modeltest-ng >=0.1.7  # [not win]
    - muscle >=3.8  # [not win]
    - psutil
    - python >=3.8
    - python-dotenv >=0.20.0
    - python-wget >=3.2
    - raxml >=8.2.12 # [not win]
    - raxml-ng >=1.2 # [not win]
    - requests >=2.28.0
    - pyqt >=5,<6
    - pyqt5-sip >=12.11
#    sort out pyqt5 install issues, sometimes pip seemed to install it with fewer errors?
#    - pip:
#        - lxml >=4.9.0
#        - pyqt >=5,<6
#        - pyqt5-sip >=12.11

app:
  entry: saccharis-gui
  icon: icon.png
  summary: "SACCHARIS Bioinformatics Pipeline"

test:
  commands:
      # pipe test output to null for these tests, per https://bioconda.github.io/contributor/guidelines.html#tests
    - saccharis -v > /dev/null
    - saccharis.show_family_categories > /dev/null
#    below tests need to be commented out for successful build on bioconda because there is no file write permission
#    - saccharis.make_family_files

about:
  home: https://github.com/saccharis/SACCHARIS_2
  dev_url: https://github.com/saccharis/SACCHARIS_2
  description: Bioinformatics pipeline to automate phylogenetic analysis of CAZyme families in FASTA sequences via creation of phylogenetic trees.
  license: GPL v3
  license_file: LICENSE
  summary: A CAZyme discovery tool. Easily create phylogenetic trees from FASTA files and CAZyme families.<|MERGE_RESOLUTION|>--- conflicted
+++ resolved
@@ -1,13 +1,7 @@
   {% set name = "SACCHARIS" %}
-<<<<<<< HEAD
   {% set version = "2.0.0.dev22" %}
   {% set build_no = 0 %}
   {% set hash = "" %}
-=======
-  {% set version = "2.0.0.dev21" %}
-  {% set build_no = 1 %}
-  {% set hash = "9A48463C870E5F3BFB98300A0DB12EE230B110BAEFBE333E1CB2B2022515856C" %}
->>>>>>> 30832181
 
 package:
   name: "{{ name|lower }}"
@@ -16,7 +10,6 @@
 source:
 #  url: https://github.com/saccharis/SACCHARIS_2/releases/download/v{{ version }}/saccharis-{{ version }}.tar.gz
 #  sha256: {{ hash|lower }}
-#  path: ./..
   git_url: https://github.com/saccharis/SACCHARIS_2.git
   git_depth: 1 # latest only
 
