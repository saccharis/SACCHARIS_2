--- conflicted
+++ resolved
@@ -1,25 +1,47 @@
+import logging
 import os
+import shutil
 import unittest
 from inspect import getsourcefile
+from pathlib import Path
 
-<<<<<<< HEAD
-=======
 from saccharis.ParseUserSequences import concatenate_multiple_fasta
 from saccharis.utils.Formatting import rename_metadata_dict_ids
->>>>>>> 0d2586f6
 from saccharis.utils.UserFastaRename import rename_fasta_file
 
-tests_folder = os.path.dirname(getsourcefile(lambda: 0))
-testfiles_folder = os.path.join(tests_folder, "test_files")
+tests_folder = Path(os.path.dirname(getsourcefile(lambda: 0)))
+testfiles_folder = tests_folder / "test_files"
+test_out_folder = testfiles_folder / "temp"
+sheep3_user_testfile = testfiles_folder / "Sheep_3_protein.fasta"
+sheep4_user_testfile = testfiles_folder / "Sheep_4_protein.fasta"
 
 
 class UserRenameFastaTestCase(unittest.TestCase):
+
+    def setUp(self) -> None:
+        logging.basicConfig(level=logging.DEBUG)
+        if not os.path.exists(test_out_folder):
+            os.mkdir(test_out_folder)
+
+    def tearDown(self) -> None:
+        print("Deleting temp files")
+        shutil.rmtree(test_out_folder)
+
     def test_wrong_filetype(self):
         with self.assertRaises(UserWarning) as cm:
             rename_fasta_file(os.path.join(testfiles_folder, "accession_list.csv"))
         self.assertEqual(cm.exception.args[0],
                          "File contains no valid sequences! Check that the file is in a valid FASTA format.")
 
+    def test_merge_files(self):
+        user_path, user_merged_dict, user_seqs = concatenate_multiple_fasta([sheep3_user_testfile,
+                                                                             sheep4_user_testfile],
+                                                                            output_folder=test_out_folder)
+        new_user_path = rename_fasta_file(user_path)
+        user_merged_dict = rename_metadata_dict_ids(new_user_path, user_merged_dict)
+
+        self.assertEqual(len(user_merged_dict), 10683)
+
 
 if __name__ == '__main__':
     unittest.main()